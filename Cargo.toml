--- conflicted
+++ resolved
@@ -2,10 +2,6 @@
 members = [
     "rust",
     "python",
-<<<<<<< HEAD
-    "aws/delta-checkpoint",
-=======
->>>>>>> 75a6e949
 ]
 exclude = ["proofs", "delta-inspect"]
 
